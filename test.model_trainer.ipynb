--- conflicted
+++ resolved
@@ -566,7 +566,6 @@
                               "name": "stderr",
                               "output_type": "stream",
                               "text": [
-<<<<<<< HEAD
                                     "c:\\ProgramData\\anaconda3\\Lib\\site-packages\\sklearn\\gaussian_process\\kernels.py:420: ConvergenceWarning: The optimal value found for dimension 0 of parameter k1__constant_value is close to the specified lower bound 0.01. Decreasing the bound and calling fit again may find a better value.\n",
                                     "  warnings.warn(\n",
                                     "c:\\ProgramData\\anaconda3\\Lib\\site-packages\\sklearn\\gaussian_process\\kernels.py:430: ConvergenceWarning: The optimal value found for dimension 0 of parameter k2__length_scale is close to the specified upper bound 100.0. Increasing the bound and calling fit again may find a better value.\n",
@@ -574,15 +573,6 @@
                                     "c:\\ProgramData\\anaconda3\\Lib\\site-packages\\sklearn\\gaussian_process\\kernels.py:430: ConvergenceWarning: The optimal value found for dimension 0 of parameter k1__constant_value is close to the specified upper bound 100.0. Increasing the bound and calling fit again may find a better value.\n",
                                     "  warnings.warn(\n",
                                     "c:\\ProgramData\\anaconda3\\Lib\\site-packages\\sklearn\\gaussian_process\\kernels.py:430: ConvergenceWarning: The optimal value found for dimension 0 of parameter k1__constant_value is close to the specified upper bound 100.0. Increasing the bound and calling fit again may find a better value.\n",
-=======
-                                    "C:\\Users\\eaton\\AppData\\Local\\Packages\\PythonSoftwareFoundation.Python.3.11_qbz5n2kfra8p0\\LocalCache\\local-packages\\Python311\\site-packages\\sklearn\\gaussian_process\\kernels.py:445: ConvergenceWarning: The optimal value found for dimension 0 of parameter k1__constant_value is close to the specified lower bound 0.01. Decreasing the bound and calling fit again may find a better value.\n",
-                                    "  warnings.warn(\n",
-                                    "C:\\Users\\eaton\\AppData\\Local\\Packages\\PythonSoftwareFoundation.Python.3.11_qbz5n2kfra8p0\\LocalCache\\local-packages\\Python311\\site-packages\\sklearn\\gaussian_process\\kernels.py:455: ConvergenceWarning: The optimal value found for dimension 0 of parameter k2__length_scale is close to the specified upper bound 100.0. Increasing the bound and calling fit again may find a better value.\n",
-                                    "  warnings.warn(\n",
-                                    "C:\\Users\\eaton\\AppData\\Local\\Packages\\PythonSoftwareFoundation.Python.3.11_qbz5n2kfra8p0\\LocalCache\\local-packages\\Python311\\site-packages\\sklearn\\gaussian_process\\kernels.py:455: ConvergenceWarning: The optimal value found for dimension 0 of parameter k1__constant_value is close to the specified upper bound 100.0. Increasing the bound and calling fit again may find a better value.\n",
-                                    "  warnings.warn(\n",
-                                    "C:\\Users\\eaton\\AppData\\Local\\Packages\\PythonSoftwareFoundation.Python.3.11_qbz5n2kfra8p0\\LocalCache\\local-packages\\Python311\\site-packages\\sklearn\\gaussian_process\\kernels.py:455: ConvergenceWarning: The optimal value found for dimension 0 of parameter k1__constant_value is close to the specified upper bound 100.0. Increasing the bound and calling fit again may find a better value.\n",
->>>>>>> 94c684d2
                                     "  warnings.warn(\n"
                               ]
                         },
@@ -593,11 +583,7 @@
                                     "----------------------------------------------------------------------------------------------------\n",
                                     ">> gpr test for train_set input\n",
                                     "\n",
-<<<<<<< HEAD
                                     ">> met:  0.3696025065981894 4.489775101922199e-06 0.0011240009583553957\n",
-=======
-                                    ">> met:  0.37069076248365396 4.479968224120283e-06 4.479968224120283e-06 0.0011272910891005948\n",
->>>>>>> 94c684d2
                                     "----------------------------------------------------------------------------------------------------\n",
                                     "----------------------------------------------------------------------------------------------------\n",
                                     "Loading gpr model, pca...\n",
@@ -613,7 +599,6 @@
                                     ">> gpr test for train_set input\n",
                                     "\n",
                                     ">> test-0 input prediction\n",
-<<<<<<< HEAD
                                     ">> prediction: [0.29328439], std: [0.00177396]\n",
                                     ">> prediction: [379.54651122], std: [1.38321169]\n",
                                     ">> prediction: [479.40415989], std: [3.15648031]\n",
@@ -621,15 +606,6 @@
                                     ">> prediction: [0.2941557], std: [0.00158301]\n",
                                     ">> prediction: [394.16294595], std: [1.27601332]\n",
                                     ">> prediction: [506.54664091], std: [2.93592007]\n",
-=======
-                                    ">> prediction: [0.2932785], std: [0.00176363]\n",
-                                    ">> prediction: [379.70555057], std: [1.37271536]\n",
-                                    ">> prediction: [480.75893747], std: [3.14145267]\n",
-                                    ">> test-1 input prediction\n",
-                                    ">> prediction: [0.29416055], std: [0.00157957]\n",
-                                    ">> prediction: [394.39731844], std: [1.27352113]\n",
-                                    ">> prediction: [507.56456645], std: [2.9359131]\n",
->>>>>>> 94c684d2
                                     "----------------------------------------------------------------------------------------------------\n",
                                     "-----------------------------------------------\n",
                                     "| [ModelTrainer]: Training set found, loading |\n",
@@ -640,11 +616,7 @@
                                     "----------------------------------------------------------------------------------------------------\n",
                                     ">> random_forest test for train_set input\n",
                                     "\n",
-<<<<<<< HEAD
                                     ">> met:  0.8342700273588973 1.0403611907087977 4.106192850499992\n",
-=======
-                                    ">> met:  0.8400283233482284 1.0637166004739749 1.0637166004739749 4.170294803499974\n",
->>>>>>> 94c684d2
                                     "----------------------------------------------------------------------------------------------------\n",
                                     "----------------------------------------------------------------------------------------------------\n",
                                     "Loading random_forest model, pca...\n",
@@ -660,15 +632,9 @@
                                     ">> random_forest test for train_set input\n",
                                     "\n",
                                     ">> test-0 input prediction\n",
-<<<<<<< HEAD
                                     ">> prediction: [0.2927928], [373.3306289], [457.3982475]\n",
                                     ">> test-1 input prediction\n",
                                     ">> prediction: [0.29290479], [373.4907912], [454.7374174]\n",
-=======
-                                    ">> prediction: [0.2923315], [373.7942027], [454.2467542]\n",
-                                    ">> test-1 input prediction\n",
-                                    ">> prediction: [0.29294048], [374.0137581], [456.176225]\n",
->>>>>>> 94c684d2
                                     "----------------------------------------------------------------------------------------------------\n",
                                     "-----------------------------------------------\n",
                                     "| [ModelTrainer]: Training set found, loading |\n",
@@ -695,15 +661,9 @@
                                     ">> etr test for train_set input\n",
                                     "\n",
                                     ">> test-0 input prediction\n",
-<<<<<<< HEAD
                                     ">> prediction: [0.29247671], [373.0749444], [457.6723959]\n",
                                     ">> test-1 input prediction\n",
                                     ">> prediction: [0.2931268], [373.6199135], [453.5352192]\n",
-=======
-                                    ">> prediction: [0.29240293], [373.5978696], [453.8064096]\n",
-                                    ">> test-1 input prediction\n",
-                                    ">> prediction: [0.29315079], [373.6858702], [455.0314775]\n",
->>>>>>> 94c684d2
                                     "----------------------------------------------------------------------------------------------------\n",
                                     "-----------------------------------------------\n",
                                     "| [ModelTrainer]: Training set found, loading |\n",
@@ -714,11 +674,7 @@
                                     "----------------------------------------------------------------------------------------------------\n",
                                     ">> ensem test for train_set input\n",
                                     "\n",
-<<<<<<< HEAD
                                     ">> met:  0.8124738074607799 1.3654528895427338 5.029882280000006\n",
-=======
-                                    ">> met:  0.8024121607592745 1.2557084556858413 1.2557084556858413 4.881909685000006\n",
->>>>>>> 94c684d2
                                     "----------------------------------------------------------------------------------------------------\n",
                                     "----------------------------------------------------------------------------------------------------\n",
                                     "Loading ensem model, pca...\n",
@@ -734,15 +690,9 @@
                                     ">> ensem test for train_set input\n",
                                     "\n",
                                     ">> test-0 input prediction\n",
-<<<<<<< HEAD
                                     ">> prediction: [0.29239828], [375.134932], [452.628088]\n",
                                     ">> test-1 input prediction\n",
                                     ">> prediction: [0.29352796], [374.526998], [456.471462]\n",
-=======
-                                    ">> prediction: [0.29209989], [373.599727], [457.25728]\n",
-                                    ">> test-1 input prediction\n",
-                                    ">> prediction: [0.29323096], [375.274048], [454.441444]\n",
->>>>>>> 94c684d2
                                     "----------------------------------------------------------------------------------------------------\n",
                                     "-----------------------------------------------\n",
                                     "| [ModelTrainer]: Training set found, loading |\n",
@@ -753,11 +703,7 @@
                                     "----------------------------------------------------------------------------------------------------\n",
                                     ">> ada test for train_set input\n",
                                     "\n",
-<<<<<<< HEAD
                                     ">> met:  0.6332862229624541 2.2517701731663697 6.7722360355772055\n",
-=======
-                                    ">> met:  0.6320617419649831 2.2696633407008244 2.2696633407008244 7.099667656840271\n",
->>>>>>> 94c684d2
                                     "----------------------------------------------------------------------------------------------------\n",
                                     "----------------------------------------------------------------------------------------------------\n",
                                     "Loading ada model, pca...\n",
@@ -773,15 +719,9 @@
                                     ">> ada test for train_set input\n",
                                     "\n",
                                     ">> test-0 input prediction\n",
-<<<<<<< HEAD
                                     ">> prediction: [0.29256298], [372.432374], [454.22218583]\n",
                                     ">> test-1 input prediction\n",
                                     ">> prediction: [0.29290121], [374.60665732], [454.9732938]\n",
-=======
-                                    ">> prediction: [0.29262283], [371.73430362], [450.45536196]\n",
-                                    ">> test-1 input prediction\n",
-                                    ">> prediction: [0.29278933], [374.57492133], [455.16360312]\n",
->>>>>>> 94c684d2
                                     "----------------------------------------------------------------------------------------------------\n"
                               ]
                         }
@@ -856,11 +796,7 @@
                   "name": "python",
                   "nbconvert_exporter": "python",
                   "pygments_lexer": "ipython3",
-<<<<<<< HEAD
                   "version": "3.11.7"
-=======
-                  "version": "3.11.9"
->>>>>>> 94c684d2
             }
       },
       "nbformat": 4,
